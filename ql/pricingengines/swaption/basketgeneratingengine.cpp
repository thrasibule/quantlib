--- conflicted
+++ resolved
@@ -158,17 +158,10 @@
                     swaptionVolatility->dayCounter().yearFraction(
                         expiry, Date::maxDate() - 365);
 
-<<<<<<< HEAD
-                boost::shared_ptr<MatchHelper> matchHelper_;
-                matchHelper_ = boost::shared_ptr<MatchHelper>(new MatchHelper(
-                    underlyingType(), npv, delta, gamma, *onefactormodel_,
-                    standardSwapBase, expiry, maxMaturity, h));
-=======
                 ext::shared_ptr<MatchHelper> matchHelper_;
                 matchHelper_ = ext::make_shared<MatchHelper>(
-                    underlyingType(), npv, delta, gamma, onefactormodel_,
+                    underlyingType(), npv, delta, gamma, *onefactormodel_,
                     standardSwapBase, expiry, maxMaturity, h);
->>>>>>> 8d6a78de
 
                 // Optimize
                 Array initial = initialGuess(expiry);
